{
 "cells": [
  {
   "cell_type": "markdown",
   "metadata": {},
   "source": [
    "# Compute daily geophone spectrograms using STFT"
   ]
  },
  {
   "cell_type": "code",
   "execution_count": 1,
   "metadata": {},
   "outputs": [],
   "source": [
    "# Imports\n",
    "from os import makedirs\n",
    "from os.path import join\n",
    "from time import time\n",
    "\n",
    "from utils_basic import SPECTROGRAM_DIR as outdir\n",
    "from utils_basic import day2suffix, get_geo_metadata\n",
    "from utils_preproc import read_and_process_day_long_geo_waveforms\n",
    "from utils_spec import save_geo_spectrograms\n",
    "from utils_torch import get_daily_geo_spectrograms"
   ]
  },
  {
   "cell_type": "code",
   "execution_count": 2,
   "metadata": {},
   "outputs": [],
   "source": [
    "# Inputs\n",
    "station = \"B01\"\n",
    "day = \"2020-01-13\"\n",
    "\n",
    "window_length = 60.0 # IN SECONDS\n",
    "overlap = 0.0\n",
    "downsample = True\n",
    "downsample_factor = 60 # Downsample factor for the frequency axis\n",
    "\n",
    "outdir = join(outdir, \"daily\")"
   ]
  },
  {
   "cell_type": "code",
   "execution_count": 3,
   "metadata": {},
   "outputs": [],
   "source": [
    "# Create the output directory\n",
    "makedirs(outdir, exist_ok=True)"
   ]
  },
  {
   "cell_type": "code",
   "execution_count": 4,
   "metadata": {},
   "outputs": [],
   "source": [
    "# Load the station metadata\n",
    "metadata = get_geo_metadata()"
   ]
  },
  {
   "cell_type": "code",
   "execution_count": 5,
   "metadata": {},
   "outputs": [],
   "source": [
    "# Begin the clock\n",
    "clock1 = time()"
   ]
  },
  {
   "cell_type": "code",
   "execution_count": 6,
   "metadata": {},
   "outputs": [
    {
     "name": "stdout",
     "output_type": "stream",
     "text": [
      "Reading the waveforms for 2020-01-13\n",
      "Preprocessing the waveforms...\n"
     ]
    }
   ],
   "source": [
    "# Read and preprocess the data\n",
    "stream_day = read_and_process_day_long_geo_waveforms(day, metadata, stations = station)"
   ]
  },
  {
   "cell_type": "code",
   "execution_count": 7,
   "metadata": {},
   "outputs": [
    {
     "name": "stdout",
     "output_type": "stream",
     "text": [
      "Computing the spectrograms...\n",
<<<<<<< HEAD
      "Padding the spectrograms...\n",
=======
>>>>>>> 1d6ef1e8
      "Downsampling the spectrograms...\n"
     ]
    }
   ],
   "source": [
    "# Compute the spectrogram\n",
    "stream_spec, stream_spec_ds = get_daily_geo_spectrograms(stream_day, window_length = window_length, overlap = overlap, downsample = downsample, downsample_factor = downsample_factor)\n"
   ]
  },
  {
   "cell_type": "code",
   "execution_count": 8,
   "metadata": {},
   "outputs": [
    {
<<<<<<< HEAD
     "name": "stdout",
     "output_type": "stream",
     "text": [
      "Spectrograms saved to /fp/projects01/ec332/data/spectrograms/daily/daily_geo_spectrograms_20200113_A01_window60s_overlap0.0.h5\n",
      "Spectrograms saved to /fp/projects01/ec332/data/spectrograms/daily/daily_geo_spectrograms_20200113_A01_window60s_overlap0.0_downsample60.h5\n"
=======
     "data": {
      "text/plain": [
       "'20200113000000'"
      ]
     },
     "execution_count": 8,
     "metadata": {},
     "output_type": "execute_result"
    }
   ],
   "source": [
    "stream_spec[2].time_label"
   ]
  },
  {
   "cell_type": "code",
   "execution_count": 9,
   "metadata": {},
   "outputs": [
    {
     "name": "stdout",
     "output_type": "stream",
     "text": [
      "Spectrograms saved to /fp/projects01/ec332/data/spectrograms/daily/daily_geo_spectrograms_20200113_B01_window60s_overlap0.0.h5\n",
      "Spectrograms saved to /fp/projects01/ec332/data/spectrograms/daily/daily_geo_spectrograms_20200113_B01_window60s_overlap0.0_downsample60.h5\n"
>>>>>>> 1d6ef1e8
     ]
    }
   ],
   "source": [
    "# Save the spectrogram\n",
    "day = day2suffix(day)\n",
    "\n",
    "filename = f\"daily_geo_spectrograms_{day}_{station}_window{window_length:.0f}s_overlap{overlap:.1f}.h5\"\n",
    "save_geo_spectrograms(stream_spec, filename, outdir = outdir)\n",
    "\n",
    "filename = f\"daily_geo_spectrograms_{day}_{station}_window{window_length:.0f}s_overlap{overlap:.1f}_downsample{downsample_factor:d}.h5\"\n",
    "save_geo_spectrograms(stream_spec_ds, filename, outdir = outdir)"
   ]
  },
  {
   "cell_type": "code",
<<<<<<< HEAD
   "execution_count": 9,
=======
   "execution_count": 10,
>>>>>>> 1d6ef1e8
   "metadata": {},
   "outputs": [
    {
     "name": "stdout",
     "output_type": "stream",
     "text": [
<<<<<<< HEAD
      "Elapsed time: 7.612618684768677 s\n"
=======
      "Elapsed time: 8.189420461654663 s\n"
>>>>>>> 1d6ef1e8
     ]
    }
   ],
   "source": [
    "# Stop the clock\n",
    "clock2 = time()\n",
    "elapse = clock2 - clock1\n",
    "\n",
    "print(f\"Elapsed time: {elapse} s\")"
   ]
  }
 ],
 "metadata": {
  "kernelspec": {
   "display_name": "Python 3 (ipykernel)",
   "language": "python",
   "name": "python3"
  },
  "language_info": {
   "codemirror_mode": {
    "name": "ipython",
    "version": 3
   },
   "file_extension": ".py",
   "mimetype": "text/x-python",
   "name": "python",
   "nbconvert_exporter": "python",
   "pygments_lexer": "ipython3",
   "version": "3.11.8"
  }
 },
 "nbformat": 4,
 "nbformat_minor": 4
}<|MERGE_RESOLUTION|>--- conflicted
+++ resolved
@@ -102,10 +102,6 @@
      "output_type": "stream",
      "text": [
       "Computing the spectrograms...\n",
-<<<<<<< HEAD
-      "Padding the spectrograms...\n",
-=======
->>>>>>> 1d6ef1e8
       "Downsampling the spectrograms...\n"
      ]
     }
@@ -121,13 +117,6 @@
    "metadata": {},
    "outputs": [
     {
-<<<<<<< HEAD
-     "name": "stdout",
-     "output_type": "stream",
-     "text": [
-      "Spectrograms saved to /fp/projects01/ec332/data/spectrograms/daily/daily_geo_spectrograms_20200113_A01_window60s_overlap0.0.h5\n",
-      "Spectrograms saved to /fp/projects01/ec332/data/spectrograms/daily/daily_geo_spectrograms_20200113_A01_window60s_overlap0.0_downsample60.h5\n"
-=======
      "data": {
       "text/plain": [
        "'20200113000000'"
@@ -153,7 +142,6 @@
      "text": [
       "Spectrograms saved to /fp/projects01/ec332/data/spectrograms/daily/daily_geo_spectrograms_20200113_B01_window60s_overlap0.0.h5\n",
       "Spectrograms saved to /fp/projects01/ec332/data/spectrograms/daily/daily_geo_spectrograms_20200113_B01_window60s_overlap0.0_downsample60.h5\n"
->>>>>>> 1d6ef1e8
      ]
     }
    ],
@@ -170,22 +158,14 @@
   },
   {
    "cell_type": "code",
-<<<<<<< HEAD
-   "execution_count": 9,
-=======
    "execution_count": 10,
->>>>>>> 1d6ef1e8
-   "metadata": {},
-   "outputs": [
-    {
-     "name": "stdout",
-     "output_type": "stream",
-     "text": [
-<<<<<<< HEAD
-      "Elapsed time: 7.612618684768677 s\n"
-=======
+   "metadata": {},
+   "outputs": [
+    {
+     "name": "stdout",
+     "output_type": "stream",
+     "text": [
       "Elapsed time: 8.189420461654663 s\n"
->>>>>>> 1d6ef1e8
      ]
     }
    ],
