# Functions and classes for spectrum analysis
from os.path import join
from scipy.fft import fft, fftfreq
from scipy.signal import iirfilter, sosfilt, freqz
from scipy.signal import ShortTimeFFT
from scipy.signal.windows import hann
from numpy import abs, amax, array, column_stack, concatenate, convolve, cumsum, delete, load, linspace, nan, ones, pi, savez
from pandas import Series, to_datetime, date_range
from h5py import File, special_dtype
from multitaper import MTSpec

from utils_basic import GEO_COMPONENTS
from utils_basic import SPECTROGRAM_DIR 
from utils_basic import reltimes_to_timestamps, power2db
from utils_preproc import read_and_process_day_long_geo_waveforms

# Classes

## Class for storing the STFT data of multiple traces
class StreamSTFTPSD:
    def __init__(self, traces = None):
        if traces is not None:
            if not isinstance(traces, list):
                raise TypeError("Invalid TraceSTFTPSD objects!")
            else:
                self.traces = traces
        else:
            self.traces = []

    def __len__(self):
        return len(self.traces)
    
    def __getitem__(self, index):
        return self.traces[index]
    
    def __setitem__(self, index, value):
        self.traces[index] = value

    def __delitem__(self, index):
        del self.traces[index]

    def __iter__(self):
        return iter(self.traces)
    
    def append(self, trace_spec):
        if not isinstance(trace_spec, TraceSTFTPSD):
            raise TypeError("Invalid TraceSTFTPSD object!")

        self.traces.append(trace_spec)

    def extend(self, stream_spec):
        if not isinstance(stream_spec, StreamSTFTPSD):
            raise TypeError("Invalid StreamSTFTPSD object!")

        self.traces.extend(stream_spec.traces)

    def select(self, station = None, location = None, component = None, time_label = None):
        traces = []
        if station is not None:
            if location is not None:
                if component is not None:
                    if time_label is not None:
                        traces = [trace for trace in self.traces if trace.station == station and trace.location == location and trace.component == component and time_label == time_label]
                    else:
                        traces = [trace for trace in self.traces if trace.station == station and trace.location == location and trace.component == component]
                else:
                    if time_label is not None:
                        traces = [trace for trace in self.traces if trace.station == station and trace.location == location and trace.time_label == time_label]
                    else:
                        traces = [trace for trace in self.traces if trace.station == station and trace.location == location]
            else:
                if component is not None:
                    if time_label is not None:
                        traces = [trace for trace in self.traces if trace.station == station and trace.component == component and trace.time_label == time_label]
                    else:
                        traces = [trace for trace in self.traces if trace.station == station and trace.component == component]
                else:
                    if time_label is not None:
                        traces = [trace for trace in self.traces if trace.station == station and trace.time_label == time_label]
                    else:
                        traces = [trace for trace in self.traces if trace.station == station]
        else:
            if location is not None:
                if component is not None:
                    if time_label is not None:
                        traces = [trace for trace in self.traces if trace.location == location and trace.component == component and trace.time_label == time_label]
                    else:
                        traces = [trace for trace in self.traces if trace.location == location and trace.component == component]
                else:
                    if time_label is not None:
                        traces = [trace for trace in self.traces if trace.location == location and trace.time_label == time_label]
                    else:
                        traces = [trace for trace in self.traces if trace.location == location]           
            else:
                if component is not None:
                    if time_label is not None:
                        traces = [trace for trace in self.traces if trace.component == component and trace.time_label == time_label]
                    else:
                        traces = [trace for trace in self.traces if trace.component == component]
                else:
                    if time_label is not None:
                        traces = [trace for trace in self.traces if trace.time_label == time_label]
                    else:
                        traces = self.traces
                        
        stream = StreamSTFTPSD(traces)
        return stream
    
    def get_stations(self):
        stations = list(set([trace.station for trace in self.traces]))
        stations.sort()

        return stations

    def get_locations(self):
        locations = list(set([trace.location for trace in self.traces]))
        locations.sort()

        return locations

    def get_time_labels(self):
        time_labels = list(set([trace.time_label for trace in self.traces]))
        time_labels.sort()

        return time_labels
    
    def to_db(self):
        for trace in self.traces:
            trace.to_db()
        
## Class for storing the STFT data and associated parameters of a trace
class TraceSTFTPSD:
    def __init__(self, station, location, component, time_label, times, freqs, data, overlap=0, db=False):
        self.station = station
        self.location = location
        self.component = component
        self.time_label = time_label
        self.times = times
        self.freqs = freqs
        self.overlap = overlap
        self.data = data
        self.db = db

    def to_db(self):
        if self.db:
            return
        else:
            self.data = power2db(self.data)
            self.db = True

    def copy(self):
<<<<<<< HEAD
        return TraceSTFTPSD(self.station, self.location, self.component, self.times, self.freqs, self.data, self.db)
    
    def pad_to_length(self, length="day", value=nan):
        starttime_trace = self.times[0]
        endtime_trace = self.times[-1]
        # Determine the padding start and end times
        if length == "day":
            starttime_pad = starttime_trace.replace(hour=0, minute=0, second=0, microsecond=0)
            endtime_pad = endtime_trace.replace(hour=23, minute=59, second=59, microsecond=999999)
        elif length == "hour":
            starttime_pad = starttime_trace.replace(minute=0, second=0, microsecond=0)
            endtime_pad = endtime_trace.times.replace(minute=59, second=59, microsecond=999999)
        else:
            raise ValueError("Invalid length!")
        
        # Pad the data and time axis
        if starttime_trace > starttime_pad:
            time_interval = self.times[1] - self.times[0]
            times_pad = date_range(start=starttime_pad, end=starttime_trace, freq=time_interval)
            num_pad = len(times_pad)
            data_pad = ones((len(self.freqs), num_pad)) * value
            self.times = concatenate([times_pad, self.times])
            self.data = column_stack([data_pad, self.data])
        
        if self.times[-1] < endtime_pad:
            time_interval = self.times[-1] - self.times[-2]
            times_pad = date_range(start=endtime_trace, end=endtime_pad, freq=time_interval)
            num_pad = len(times_pad)
            data_pad = ones((len(self.freqs), num_pad)) * value
            self.times = concatenate([self.times, times_pad])
            self.data = column_stack([self.data, data_pad])
=======
        return TraceSTFTPSD(self.station, self.location, self.component, self.time_label, self.times, self.freqs, self.data, self.db)
>>>>>>> 1d6ef1e8

## Funcion for computing the spectrogram of a station during the entire deployment period
## Window length is in MINUTES!
def get_whole_deployment_spectrogram(station, days, window_length = 15.0, overlap = 0.5, downsample_factor = 1000, db=False):
    print("######")
    print(f"Computing spectrograms for {station}...")
    print("######")

    timeax_period = array([])
    window_length = window_length * 60 # Convert to seconds

    for i, day in enumerate(days):
        print(f"Processing day {day}...")

        print(f"Reading the waveforms...")
        stream = read_and_process_day_long_geo_waveforms(day, stations = [station])

        if stream is None:
            print(f"No data for day {day}!")
            continue

        print(f"Computing the spectrograms...")
        stft_dict = get_stream_spectrogram_stft(stream, window_length, overlap=overlap, db=db)

        print(f"Downsampling the spectrograms...")
        timeax_day = stft_dict[(station, "Z")][0]
        if i == 0:
            freqax = stft_dict[(station, "Z")][1]
            freqax_ds = downsample_stft_freqax(freqax, downsample_factor)

        day_mat_z = stft_dict[(station, "Z")][2]
        day_mat_1 = stft_dict[(station, "1")][2]
        day_mat_2 = stft_dict[(station, "2")][2]

        day_mat_z_ds = downsample_stft_spec(day_mat_z, downsample_factor)
        day_mat_1_ds = downsample_stft_spec(day_mat_1, downsample_factor)
        day_mat_2_ds = downsample_stft_spec(day_mat_2, downsample_factor)

        if i > 0:
            if timeax_day[0] <= timeax_period[-1]:
                timeax_period = delete(timeax_period, -1)
                period_mat_z = delete(period_mat_z, -1, axis=1)
                period_mat_1 = delete(period_mat_1, -1, axis=1)
                period_mat_2 = delete(period_mat_2, -1, axis=1)

        timeax_period = concatenate([timeax_period, timeax_day])

        if i == 0:
            period_mat_z = day_mat_z_ds
            period_mat_1 = day_mat_1_ds
            period_mat_2 = day_mat_2_ds
        else:
            period_mat_z = column_stack([period_mat_z, day_mat_z_ds])
            period_mat_1 = column_stack([period_mat_1, day_mat_1_ds])
            period_mat_2 = column_stack([period_mat_2, day_mat_2_ds])

        print(f"Done processing day {day}.")

    if db:
        period_mat_z = power2db(period_mat_z)
        period_mat_1 = power2db(period_mat_1)
        period_mat_2 = power2db(period_mat_2)

    spec_z = TraceSTFTPSD(station, None, "Z", timeax_period, freqax_ds, period_mat_z)
    spec_1 = TraceSTFTPSD(station, None, "1", timeax_period, freqax_ds, period_mat_1)
    spec_2 = TraceSTFTPSD(station, None, "2", timeax_period, freqax_ds, period_mat_2)

    specs = StreamSTFTPSD([spec_z, spec_1, spec_2])

    return specs


# # Compute the spectrogram in PSD of a stream using STFT
# # A wrapper for the get_trace_spectrogram_stft function
# def get_stream_spectrogram_stft(stream, window_length=1.0, overlap=0.5, db=True):
#     specdict = {}
#     for trace in stream:
#         station = trace.stats.station
#         component = trace.stats.component

#         timeax, freqax, spec = get_trace_spectrogram_stft(trace, window_length, overlap, db=db)
#         specdict[(station, component)] = (timeax, freqax, spec)

#     return specdict

# # Compute the spectrogram in PSD of a trace using STFT
# def get_trace_spectrogram_stft(trace, window_length=1.0, overlap=0.5, db=True):
#     signal = trace.data
#     sampling_rate = trace.stats.sampling_rate
#     starttime = trace.stats.starttime
#     starttime = starttime.datetime

#     window = hann(int(window_length * sampling_rate))
#     hop = int(window_length * sampling_rate * (1 - overlap))
#     stft = ShortTimeFFT(window, hop, sampling_rate, scale_to="psd")
#     freqax = array(stft.f)
#     timeax = stft.t(len(signal))
#     timeax = reltimes_to_timestamps(timeax, starttime)

#     psd = stft.spectrogram(signal, detr="linear")

#     if db:
#         psd = power2db(psd)

#     return timeax, freqax, psd

# Stitch spectrograms of multiple time periods together
# Output window length is in SECOND!
def stitch_spectrograms(stream_spec, average_window, overlap = 0.5):
    if len(stream_spec) < 2:
        raise ValueError("Error: Insufficient number of StreamSTFTPSD objects!")

    station = stream_spec[0].station
    component = stream_spec[0].component
    location = stream_spec[0].location
    freqax = stream_spec[0].freqs

    # Stich the spectrograms together
    for i, trace_spec in enumerate(stream_spec):
        if trace_spec.station != station or trace_spec.component != component or trace_spec.location != location:
            raise ValueError("Error: Inconsistent station, component or location in the StreamSTFTPSD objects!")
        
        if i == 0:
            timeax_out = trace_spec.times
            data_out = trace_spec.data
        else:
            timeax_in = trace_spec.times
            data_in = trace_spec.data

            if timeax_out[-1] >= timeax_in[0]:
                timeax_out = delete(timeax_out, -1)
                data_out = delete(data_out, -1, axis=1)

            data_out = column_stack([data_out, data_in])
            timeax_out = concatenate([timeax_out, timeax_in])

    # Average the spectrogram over the given window
    if average_window is not None:
        data_out = moving_average_2d(data_out, average_window, axis=1)

        timeax_sr = Series(timeax_out)
        timeax_sr = timeax_sr.astype('int64')
        timeax_out = timeax_sr.to_numpy()
        timeax_out = moving_average(timeax_out, average_window)
        timeax_sr = Series(timeax_out)
        timeax_sr = timeax_sr.astype('datetime64[ns]')
        timeax_out = timeax_sr.to_numpy()

    # Save the stitched spectrogram to a new TraceSTFTPSD object
    trace_spec = TraceSTFTPSD(station, location, component, timeax_out, freqax, data_out)

    return trace_spec

# Moving window average of a 1D array
def moving_average(data, window_length):
    if data.ndim != 1:
        raise ValueError("Error: data must be a 1D numpy array")
    
    window = ones(window_length) / window_length
    data = convolve(data, window, mode="same")

    return data

# Moving window average of a 2D array
def moving_average_2d(data, window_length, axis=0):
    if data.ndim != 2:
        raise ValueError("Error: data must be a 2D numpy array")
    
    numrows, numcols = data.shape
    window = ones(window_length) / window_length

    if axis == 0:
        for i in range(numcols):
            data[:, i] = convolve(data[:, i], window, mode="same")
    elif axis == 1:
        for i in range(numrows):
            data[i, :] = convolve(data[i, :], window, mode="same")

    return data

# Downsample an STFT stream object along the frequency axis
def downsample_stft_stream_freq(stream_in, factor=1000):
    stream_out = StreamSTFTPSD()
    for trace_in in stream_in:
        trace_out = downsample_stft_trace_freq(trace_in, factor)
        stream_out.append(trace_out)

    return stream_out

# Downsample an STFT trace object along the frequency axis
def downsample_stft_trace_freq(trace_in, factor=1000):
    trace_out = trace_in.copy()

    freqax = trace_in.freqs
    freqax_ds = downsample_stft_freqax(freqax, factor)
    data = trace_in.data
    data_ds = downsample_stft_data_freq(data, factor)

    trace_out.freqs = freqax_ds
    trace_out.data = data_ds

    return trace_out

# Downsample an STFT data matrix along the frequency axis by averaging over a given number of points along the frequency axis
def downsample_stft_data_freq(data, factor=1000):
    numpts = data.shape[0]
    numrows = numpts // factor
    numcols = data.shape[1]

    data = data[:numrows * factor, :]
    data = data.reshape((numrows, factor, numcols))
    data = data.mean(axis=1)

    return data

# Downsample the frequency axis of an STFT data matrix
def downsample_stft_freqax(freqax, factor=1000):
    numpts = len(freqax)
    numrows = numpts // factor

    freqax = freqax[:numrows * factor]
    freqax = freqax.reshape((numrows, factor))
    freqax = freqax.mean(axis=1)

    return freqax

# Function to calculate the frequency response of a filter 
# Currently only support Butterworth filters
def get_filter_response(freqmin, freqmax, samprat, numpts, order=4):
    
    if freqmin >= freqmax:
        raise ValueError("Error: freqmin must be smaller than freqmax!")
    
    nyquist = samprat / 2
    low = freqmin / nyquist
    high = freqmax / nyquist
    b, a = iirfilter(order, [low, high], btype="bandpass", ftype="butter")
    omegaax, resp = freqz(b, a, worN=numpts)

    resp = abs(resp)
    resp = resp / amax(resp)
    freqax = omegaax * nyquist / pi

    return freqax, resp

# # Save the 3C spectrogram data of a geophone station in a time range to a .npz file
# def save_geo_spectrograms(stream_spec, filename, outdir = SPECTROGRAM_DIR):
#     if len(stream_spec) != 3:
#         raise ValueError("Error: Invalid number of spectrogram data!")

#     if stream_spec[0].starttime != stream_spec[1].starttime or stream_spec[1].starttime != stream_spec[2].starttime:
#         raise ValueError("Error: The spectrograms do not have the save start time!")

#     if stream_spec[0].station != stream_spec[1].station or stream_spec[1].station != stream_spec[2].station:
#         raise ValueError("Error: The spectrograms do not belong to the same station!")
    
#     trace_spec_z = stream_spec.select(component="Z")[0]
#     trace_spec_1 = stream_spec.select(component="1")[0]
#     trace_spec_2 = stream_spec.select(component="2")[0]

#     station = trace_spec_z.station
#     timeax = trace_spec_z.times
#     freqax = trace_spec_z.freqs
#     data_z = trace_spec_z.data
#     data_1 = trace_spec_1.data
#     data_2 = trace_spec_2.data

#     try:
#         outpath = join(outdir, filename)
#         savez(outpath, station = station, times = timeax, freqs = freqax, spectrogram_z = data_z, spectrogram_1 = data_1, spectrogram_2 = data_2)
#         print(f"Spectrogram data saved to {outpath}.")
#     except Exception as e:
#         print(f"Error saving the spectrogram data: {e}")

# Save the 3C spectrogram data of a geophone station to a HDF5 file
def save_geo_spectrograms(stream_spec, filename, outdir = SPECTROGRAM_DIR):
    components = GEO_COMPONENTS
    # Verify the StreamSTFTPSD object
    if len(stream_spec) != 3:
        raise ValueError("Error: Invalid number of components!")

    if stream_spec[0].time_label != stream_spec[1].time_label or stream_spec[1].time_label != stream_spec[2].time_label:
        raise ValueError("Error: The spectrograms do not have the save start time!")

    if stream_spec[0].station != stream_spec[1].station or stream_spec[1].station != stream_spec[2].station:
        raise ValueError("Error: The spectrograms do not belong to the same station!")
    
    # Extract the data from the StreamSTFTPSD object
    trace_spec_z = stream_spec.select(component="Z")[0]
    trace_spec_1 = stream_spec.select(component="1")[0]
    trace_spec_2 = stream_spec.select(component="2")[0]

    station = trace_spec_z.station
    time_label = trace_spec_z.time_label
    timeax = trace_spec_z.times
    freqax = trace_spec_z.freqs
    overlap = trace_spec_z.overlap
    data_z = trace_spec_z.data
    data_1 = trace_spec_1.data
    data_2 = trace_spec_2.data

    # Convert the time axis to integer
    timeax = Series(timeax)
    timeax = timeax.astype('int64')
    timeax = timeax.to_numpy()

    # Save the data
    outpath = join(outdir, filename)
    with File(outpath, 'w') as file:
        # Create the group for storing the headers and data
        header_group = file.create_group('headers')
    
        # Save the header information with encoding
        header_group.create_dataset('station', data=station.encode("utf-8"))
        header_group.create_dataset('time_label', data=time_label.encode("utf-8"))
        header_group.create_dataset('components', data=[component.encode("utf-8") for component in components])

        header_group.create_dataset("start_time", data=timeax[0])
        header_group.create_dataset('time_interval', data=timeax[1] - timeax[0])
        header_group.create_dataset('frequency_interval', data=freqax[1] - freqax[0])
        header_group.create_dataset('overlap', data=overlap)
    
        # Create the group for storing each component's spectrogram data
        data_group = file.create_group('data')
        for component in components:
            comp_group = data_group.create_group(component)
            if component == "Z":
                comp_group.create_dataset("psd", data=data_z)
            elif component == "1":
                comp_group.create_dataset("psd", data=data_1)
            elif component == "2":
                comp_group.create_dataset("psd", data=data_2)

        print(f"Spectrograms saved to {outpath}")

# Save all locations of a hydrophone station to a HDF5 file
# Each location has its own time axis!
def save_hydro_spectrograms(stream_spec, filename, outdir = SPECTROGRAM_DIR):
    # Verify the StreamSTFTPSD object
    locations = stream_spec.get_locations()
    if len(stream_spec) != len(locations):
        raise ValueError("Error: Number of locations is inconsistent with spectrograms!")

    outpath = join(outdir, filename)
    # Save the data
    with File(outpath, 'w') as file:
        # Create the group for storing each location's spectrogram data
        data_group = file.create_group('data')  
        for i, location in enumerate(locations):
            trace_spec = stream_spec.select(location=location)[0]
            timeax = trace_spec.times
            freqax = trace_spec.freqs
            overlap = trace_spec.overlap

            # Convert the time axis to integer
            timeax = Series(timeax)
            timeax = timeax.astype('int64')
            timeax = timeax.to_numpy()
            
            if i == 0:
                time_label = trace_spec.time_label
                station = trace_spec.station
            else:
                if time_label != trace_spec.time_label:
                    raise ValueError("Error: The spectrograms do not have the same start time!")
                
                if station != trace_spec.station:
                    raise ValueError("Error: The spectrograms do not belong to the same station!")

            data = trace_spec.data
            loc_group = data_group.create_group(location)
            loc_group.create_dataset("psd", data=data)
            loc_group.create_dataset('start_time', data=timeax[0])
            loc_group.create_dataset('time_interval', data=timeax[1] - timeax[0])

        # Create the group for storing the headers
        header_group = file.create_group('headers')
    
        # Save the header information with encoding
        header_group.create_dataset('station', data=station.encode("utf-8"))
        header_group.create_dataset('time_label', data=time_label.encode("utf-8"))
        header_group.create_dataset('locations', data=[location.encode("utf-8") for location in locations])

        header_group.create_dataset('frequency_interval', data=freqax[1] - freqax[0])
        header_group.create_dataset('overlap', data=overlap)

    print(f"Spectrograms saved to {outpath}")

# Read the geophone spectrograms from an HDF5 file
def read_geo_spectrograms(inpath):
    with File(inpath, 'r') as file:
        # Read the header information
        header_group = file["headers"]
        station = header_group["station"][()]
        time_label = header_group["time_label"][()]
        components = header_group["components"][:]
        
        starttime = header_group["start_time"][()]
        time_interval = header_group["time_interval"][()]
        freq_interval = header_group["frequency_interval"][()]
        overlap = header_group["overlap"][()]
        
        # Decode the strings
        station = station.decode("utf-8")
        time_label = time_label.decode("utf-8")
        components = [component.decode("utf-8") for component in components]

        # Read the spectrogram data
        data_group = file["data"]
        stream_spec = StreamSTFTPSD()
        for component in components:
            comp_group = data_group[component]
            data = comp_group["psd"][:]

            num_freq = data.shape[0]
            freqax = linspace(0, (num_freq - 1) * freq_interval, num_freq)

            num_time = data.shape[1]
            timeax = Series(range(num_time)) * time_interval + starttime
            timeax = to_datetime(timeax, unit='ns')
            timeax = timeax.to_list()
        
            trace_spec = TraceSTFTPSD(station, None, component, time_label, timeax, freqax, data)
            stream_spec.append(trace_spec)

        return stream_spec

# Read the hydrophone spectrograms of ALL locations of one stations from an HDF5 file
# Each location has its own time axis!
def read_hydro_spectrograms(inpath):
    with File(inpath, 'r') as file:
        # Read the header information
        header_group = file["headers"]
        station = header_group["station"][()]
        time_label = header_group["time_label"][()]
        locations = header_group["locations"][:]

        freq_interval = header_group["frequency_interval"][()]
        overlap = header_group["overlap"][()]

        # Decode the strings
        station = station.decode("utf-8")
        time_label = time_label.decode("utf-8")
        locations = [location.decode("utf-8") for location in locations]

        # Read the spectrogram data
        data_group = file["data"]
        stream_spec = StreamSTFTPSD()
        for location in locations:
            loc_group = data_group[location]
            data = loc_group["psd"][:]
            starttime = loc_group["start_time"][()]
            time_interval = loc_group["time_interval"][()]

            num_freq = data.shape[0]
            freqax = linspace(0, (num_freq - 1) * freq_interval, num_freq)
            
            num_time = data.shape[1]
            timeax = Series(range(num_time)) * time_interval + starttime
            timeax = to_datetime(timeax, unit='ns')
            timeax = timeax.to_list()
            trace_spec_z = TraceSTFTPSD(station, location, "H", time_label, timeax, freqax, data)

            stream_spec.append(trace_spec_z)

        return stream_spec    
    

# Calculate the VELOCITY PSD of a VELOCITY signal using multitaper method
def get_vel_psd_mt(vel, sampling_rate=1000.0, nw=2):    
    mt = MTSpec(vel, nw=nw, dt=1/sampling_rate)
    freqax, psd = mt.rspec()
    
    return freqax, psd

# Calculate the DISPLACEMENT PSD of a VELOCITY using multitaper method
def get_disp_psd_mt(vel, sampling_rate=1000.0, nw=2):
    disp = vel2disp(vel, sampling_rate)
    
    mt = MTSpec(disp, nw=nw, dt=1/sampling_rate)
    freqax, psd = mt.rspec()
    
    return freqax, psd
    
# Convert velocity to displacement
def vel2disp(vel, sampling_rate=1000.0):
    disp = cumsum(vel) / sampling_rate

    return disp<|MERGE_RESOLUTION|>--- conflicted
+++ resolved
@@ -149,41 +149,7 @@
             self.db = True
 
     def copy(self):
-<<<<<<< HEAD
-        return TraceSTFTPSD(self.station, self.location, self.component, self.times, self.freqs, self.data, self.db)
-    
-    def pad_to_length(self, length="day", value=nan):
-        starttime_trace = self.times[0]
-        endtime_trace = self.times[-1]
-        # Determine the padding start and end times
-        if length == "day":
-            starttime_pad = starttime_trace.replace(hour=0, minute=0, second=0, microsecond=0)
-            endtime_pad = endtime_trace.replace(hour=23, minute=59, second=59, microsecond=999999)
-        elif length == "hour":
-            starttime_pad = starttime_trace.replace(minute=0, second=0, microsecond=0)
-            endtime_pad = endtime_trace.times.replace(minute=59, second=59, microsecond=999999)
-        else:
-            raise ValueError("Invalid length!")
-        
-        # Pad the data and time axis
-        if starttime_trace > starttime_pad:
-            time_interval = self.times[1] - self.times[0]
-            times_pad = date_range(start=starttime_pad, end=starttime_trace, freq=time_interval)
-            num_pad = len(times_pad)
-            data_pad = ones((len(self.freqs), num_pad)) * value
-            self.times = concatenate([times_pad, self.times])
-            self.data = column_stack([data_pad, self.data])
-        
-        if self.times[-1] < endtime_pad:
-            time_interval = self.times[-1] - self.times[-2]
-            times_pad = date_range(start=endtime_trace, end=endtime_pad, freq=time_interval)
-            num_pad = len(times_pad)
-            data_pad = ones((len(self.freqs), num_pad)) * value
-            self.times = concatenate([self.times, times_pad])
-            self.data = column_stack([self.data, data_pad])
-=======
         return TraceSTFTPSD(self.station, self.location, self.component, self.time_label, self.times, self.freqs, self.data, self.db)
->>>>>>> 1d6ef1e8
 
 ## Funcion for computing the spectrogram of a station during the entire deployment period
 ## Window length is in MINUTES!
